# Copyright 2017 Google Inc.
#
# Licensed under the Apache License, Version 2.0 (the "License");
# you may not use this file except in compliance with the License.
# You may obtain a copy of the License at
#
#     http://www.apache.org/licenses/LICENSE-2.0
#
# Unless required by applicable law or agreed to in writing, software
# distributed under the License is distributed on an "AS IS" BASIS,
# WITHOUT WARRANTIES OR CONDITIONS OF ANY KIND, either express or implied.
# See the License for the specific language governing permissions and
# limitations under the License.

from __future__ import absolute_import
import os
import shutil


import nox


SYSTEM_TEST_ENV_VARS = (
    'GOOGLE_APPLICATION_CREDENTIALS',
)
GOOGLE_AUTH = 'google-auth >= 0.10.0'

DEFAULT_PYTHON_VERSION = "3.8"
SYSTEM_TEST_PYTHON_VERSIONS = ["2.7", "3.8"]
UNIT_TEST_PYTHON_VERSIONS = ["2.7", "3.5", "3.6", "3.7", "3.8"]

<<<<<<< HEAD
@nox.session(python=['3.6', '3.7', '3.8'])
=======

@nox.session(python=UNIT_TEST_PYTHON_VERSIONS)
>>>>>>> 07313545
def unit(session):
    """Run the unit test suite."""

    # Install all test dependencies, then install this package in-place.
    session.install('mock', 'pytest', 'pytest-cov', 'pytest-asyncio')
    session.install('-e', '.[requests]')
    session.install('aiohttp')

    # Run py.test against the unit tests.
    # NOTE: We don't require 100% line coverage for unit test runs since
    #       some have branches that are Py2/Py3 specific.
    line_coverage = '--cov-fail-under=0'
    session.run(
        'py.test',
        '--cov=google.resumable_media',
        '--cov=google.async_resumable_media',
        '--cov=tests.unit',
        '--cov=tests_async.unit',
        '--cov-append',
        '--cov-config=.coveragerc',
        '--cov-report=',
        line_coverage,
        os.path.join('tests', 'unit'),
        os.path.join('tests_async', 'unit'),
        *session.posargs
    )

@nox.session(python=['2.7'])
def unit_2(session):
    """Run the unit test suite."""

    # Install all test dependencies, then install this package in-place.
    session.install('mock', 'pytest', 'pytest-cov')
    session.install('-e', '.[requests]')

    # Run py.test against the unit tests.
    # NOTE: We don't require 100% line coverage for unit test runs since
    #       some have branches that are Py2/Py3 specific.
    line_coverage = '--cov-fail-under=0'
    session.run(
        'py.test',
        '--cov=google.resumable_media',
        '--cov=tests.unit',
        '--cov-append',
        '--cov-config=.coveragerc',
        '--cov-report=',
        line_coverage,
        os.path.join('tests', 'unit'),
        *session.posargs
    )


@nox.session(python=DEFAULT_PYTHON_VERSION)
def docs(session):
    """Build the docs for this library."""

    session.install("-e", ".")
    session.install("sphinx", "alabaster", "recommonmark")

    shutil.rmtree(os.path.join("docs", "_build"), ignore_errors=True)
    session.run(
        "sphinx-build",
        "-W",  # warnings as errors
        "-T",  # show full traceback on exception
        "-N",  # no colors
        "-b",
        "html",
        "-d",
        os.path.join("docs", "_build", "doctrees", ""),
        os.path.join("docs", ""),
        os.path.join("docs", "_build", "html", ""),
    )

@nox.session(python=DEFAULT_PYTHON_VERSION)
def docfx(session):
    """Build the docfx yaml files for this library."""

    session.install("-e", ".")
    session.install("sphinx", "alabaster", "recommonmark", "sphinx-docfx-yaml")

    shutil.rmtree(os.path.join("docs", "_build"), ignore_errors=True)
    session.run(
        "sphinx-build",
        "-T",  # show full traceback on exception
        "-N",  # no colors
        "-D",
        (
            "extensions=sphinx.ext.autodoc,"
            "sphinx.ext.autosummary,"
            "docfx_yaml.extension,"
            "sphinx.ext.intersphinx,"
            "sphinx.ext.coverage,"
            "sphinx.ext.napoleon,"
            "sphinx.ext.todo,"
            "sphinx.ext.viewcode,"
            "recommonmark"
        ),
        "-b",
        "html",
        "-d",
        os.path.join("docs", "_build", "doctrees", ""),
        os.path.join("docs", ""),
        os.path.join("docs", "_build", "html", ""),
    )


@nox.session(python=DEFAULT_PYTHON_VERSION)
def doctest(session):
    """Run the doctests."""
    session.install("-e", ".[requests]")
    session.install("sphinx", "alabaster", "recommonmark")
    session.install(
        "sphinx",
        "sphinx_rtd_theme",
        "sphinx-docstring-typing >= 0.0.3",
        "mock",
        GOOGLE_AUTH,
    )

    # Run the doctests with Sphinx.
    session.run(
        "sphinx-build",
        "-W",
        "-b",
        "doctest",
        "-d", os.path.join("docs", "_build", "doctrees"),
        os.path.join("docs", ""),
        os.path.join("docs", "_build", "doctest"),
    )


@nox.session(python=DEFAULT_PYTHON_VERSION)
def lint(session):
    """Run flake8.

    Returns a failure if flake8 finds linting errors or sufficiently
    serious code quality issues.
    """
    session.install('flake8', 'black')
    session.install('-e', '.')
    session.run(
        'flake8',
        os.path.join('google', 'resumable_media'),
        'tests',
        os.path.join('google', 'async_resumable_media'),
        'tests_async',
    )
    session.run("black", "--check", os.path.join("google", "resumable_media"), "tests", 
    os.path.join("google", "async_resumable_media"), "tests_async")


@nox.session(python=DEFAULT_PYTHON_VERSION)
def lint_setup_py(session):
    """Verify that setup.py is valid (including RST check)."""
    session.install('docutils', 'Pygments')
    session.run(
        'python', 'setup.py', 'check', '--restructuredtext', '--strict')


@nox.session(python=DEFAULT_PYTHON_VERSION)
def blacken(session):
    session.install("black")
    session.run("black", os.path.join("google", "resumable_media"), "tests")


@nox.session(python=SYSTEM_TEST_PYTHON_VERSIONS)
def system(session):
    """Run the system test suite."""

    # Sanity check: environment variables are set.
    missing = []
    for env_var in SYSTEM_TEST_ENV_VARS:
        if env_var not in os.environ:
            missing.append(env_var)

    # Only run system tests if the environment variables are set.
    if missing:
        all_vars = ', '.join(missing)
        msg = 'Environment variable(s) unset: {}'.format(all_vars)
        session.skip(msg)

    # Install all test dependencies, then install this package into the
    # virutalenv's dist-packages.
<<<<<<< HEAD
    session.install('-e', '/home/anirudhbaddepu/storage/google-auth-library-python')
    session.install('mock', 'pytest', GOOGLE_AUTH)
=======
    session.install('mock', 'pytest', GOOGLE_AUTH, 'google-cloud-testutils')
>>>>>>> 07313545
    session.install('-e', '.[requests]')
    
    if session.python.startswith("3"):
        session.install('aiohttp', 'pytest-asyncio')
        session.run(
        'py.test',
        '-s',
        os.path.join('tests_async', 'system'),
        *session.posargs
    )

    # Run py.test against the system tests.
    session.run(
        'py.test',
        '-s',
        os.path.join('tests', 'system'),
        *session.posargs
    )


@nox.session(python=DEFAULT_PYTHON_VERSION)
def cover(session):
    """Run the final coverage report.

    This outputs the coverage report aggregating coverage from the unit
    test runs (not system test runs), and then erases coverage data.
    """
    session.install('coverage', 'pytest-cov')
    session.run('coverage', 'report', '--show-missing', '--fail-under=100')
    session.run('coverage', 'erase')<|MERGE_RESOLUTION|>--- conflicted
+++ resolved
@@ -27,14 +27,10 @@
 
 DEFAULT_PYTHON_VERSION = "3.8"
 SYSTEM_TEST_PYTHON_VERSIONS = ["2.7", "3.8"]
-UNIT_TEST_PYTHON_VERSIONS = ["2.7", "3.5", "3.6", "3.7", "3.8"]
-
-<<<<<<< HEAD
-@nox.session(python=['3.6', '3.7', '3.8'])
-=======
+UNIT_TEST_PYTHON_VERSIONS = ["3.6", "3.7", "3.8"]
+UNIT_TEST_SYNC_PYTHON_VERSIONS = ["2.7", "3.5", "3.6", "3.7", "3.8"]
 
 @nox.session(python=UNIT_TEST_PYTHON_VERSIONS)
->>>>>>> 07313545
 def unit(session):
     """Run the unit test suite."""
 
@@ -62,7 +58,7 @@
         *session.posargs
     )
 
-@nox.session(python=['2.7'])
+@nox.session(python=UNIT_TEST_SYNC_PYTHON_VERSIONS)
 def unit_2(session):
     """Run the unit test suite."""
 
@@ -218,13 +214,10 @@
 
     # Install all test dependencies, then install this package into the
     # virutalenv's dist-packages.
-<<<<<<< HEAD
     session.install('-e', '/home/anirudhbaddepu/storage/google-auth-library-python')
-    session.install('mock', 'pytest', GOOGLE_AUTH)
-=======
     session.install('mock', 'pytest', GOOGLE_AUTH, 'google-cloud-testutils')
->>>>>>> 07313545
     session.install('-e', '.[requests]')
+    session.install('http')
     
     if session.python.startswith("3"):
         session.install('aiohttp', 'pytest-asyncio')
